--- conflicted
+++ resolved
@@ -36,20 +36,12 @@
 
 ## Available Templates:
 
-<<<<<<< HEAD
 | Language                  | Purpose                                                                                 | Package Name & Docs                                                                        |
 | ------------------------- | --------------------------------------------------------------------------------------- | ------------------------------------------------------------------------------------------ |
 | TypeScript                | Generate server-side TypeScript types, and client-side typings                          | [`graphql-codegen-typescript-template`](./packages/templates/typescript)                   |
-| TypeScript                | Generate server-side TypeScript types, and client-side typings - file per type/document | [`graphql-codegen-typescript-template-multiple`](./packages/templates/typescript-multiple) |
 | MongoDB TypeScript Models | Generate server-side TypeScript types, with MongoDB models                              | [`graphql-codegen-typescript-mongodb-template`](./packages/templates/typescript-mongodb)   |
+| XSD                       | Generate XSD file                                              | [`graphql-xsd`](https://www.npmjs.com/package/graphql-xsd)                               |
 | Introspection             | Generate Introspection file                                                             | [`graphql-codegen-introspection-template`](./packages/templates/introspection)             |
-=======
-| Language                  | Purpose                                                        | Package Name & Docs                                                                      |
-| ------------------------- | -------------------------------------------------------------- | ---------------------------------------------------------------------------------------- |
-| TypeScript                | Generate server-side TypeScript types, and client-side typings | [`graphql-codegen-typescript-template`](./packages/templates/typescript)                 |
-| MongoDB TypeScript Models | Generate server-side TypeScript types, with MongoDB models     | [`graphql-codegen-typescript-mongodb-template`](./packages/templates/typescript-mongodb) |
-| XSD                       | Generate XSD file                                              | [`graphql-xsd`](https://www.npmjs.com/package/graphql-xsd)                               |
->>>>>>> f58122af
 
 If you are looking for the **Flow** / **Swift** generators, please note that we will implement it soon again, but you can use `0.5.5` from NPM.
 
