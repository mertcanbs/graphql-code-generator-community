--- conflicted
+++ resolved
@@ -6,12 +6,7 @@
 import * as type from './type.handlebars';
 import * as rootTemplate from './root.handlebars';
 import * as Handlebars from 'handlebars';
-<<<<<<< HEAD
-import { getOptionals, getType, getEnumValue, getScalarType, defineMaybe } from './helpers';
-=======
-import { pascalCase } from 'change-case';
 import { getOptionals, getType, getEnumValue, getScalarType, defineMaybe, importEnum, concat } from './helpers';
->>>>>>> 9ae6a372
 
 export * from './helpers';
 
