--- conflicted
+++ resolved
@@ -10,17 +10,12 @@
     "test": "codegen-templates-scripts test"
   },
   "devDependencies": {
-<<<<<<< HEAD
-    "codegen-templates-scripts": "0.10.3",
-    "graphql-codegen-core": "0.10.3",
+    "codegen-templates-scripts": "0.10.7",
+    "graphql-codegen-core": "0.10.7",
     "@types/lodash": "4.14.112"
   },
   "dependencies": {
     "lodash": "4.17.10"
-=======
-    "codegen-templates-scripts": "0.10.7",
-    "graphql-codegen-core": "0.10.7"
->>>>>>> ed5bb0f0
   },
   "main": "./dist/index.js",
   "typings": "dist/index.d.ts",
