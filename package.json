{
  "name": "graphql-code-generator",
  "version": "0.5.1",
  "description": "GraphQL types and code generator based on schema",
  "main": "dist/index.js",
  "scripts": {
    "build-tests": "tsc -p tsconfig.test.json",
    "watch": "tsc --watch",
    "clean": "rimraf ./dist",
    "lint": "tslint src/**/*.ts",
    "prebuild": "npm run clean && npm run lint",
    "build": "tsc",
    "prestart": "npm run build",
    "start": "cd dist && node gql-gen.js",
    "debug": "cd dist && node --inspect --debug-brk gql-gen.js",
    "changelog": "conventional-changelog -p angular -i CHANGELOG.md -s",
    "create-git-tag": "git tag $(cat package.json | $(npm bin)/json version)",
    "dev": "cd dist/cli && nodemon --ext ts,js,d.ts,template,graphql,json,handlebars gql-gen.js --dev --file ../../dev-test/githunt/schema.json --template ts --out ../../dev-test/githunt/typings.d.ts  ../../dev-test/githunt/**/*.graphql",
    "prepare": "npm run build && npm run test && npm run create-git-tag && git push && git push --tags",
    "test": "jest"
  },
  "repository": {
    "type": "git",
    "url": "git+https://github.com/dotansimha/graphql-codegen.git"
  },
  "bin": {
    "gql-gen": "dist/cli/gql-gen.js"
  },
  "keywords": [
    "gql",
    "generator",
    "code",
    "types",
    "interfaces",
    "graphql",
    "codegen",
    "apollo",
    "node",
    "typescript",
    "ts",
    "flow",
    "types",
    "d.ts",
    "typings"
  ],
  "author": "Dotan Simha <dotansimha@gmail.com>",
  "license": "MIT",
  "bugs": {
    "url": "https://github.com/dotansimha/graphql-codegen/issues"
  },
  "homepage": "https://github.com/dotansimha/graphql-codegen#readme",
  "config": {
    "commitizen": {
      "path": "./node_modules/cz-conventional-changelog"
    }
  },
  "jest": {
    "verbose": true,
    "collectCoverage": true,
    "collectCoverageFrom": [
      "**/src/**/*.ts"
    ],
    "coverageDirectory": "./test/coverage",
    "coveragePathIgnorePatterns": [
      "/node_modules/",
      ".*?handlebars-helpers.*?"
    ],
    "moduleFileExtensions": [
      "ts",
      "tsx",
      "js"
    ],
    "transform": {
      "^.+\\.(ts|tsx)$": "<rootDir>/test/jest.typescript.js"
    },
    "testRegex": "/__tests__/.*\\.(ts|tsx|js)$",
    "testEnvironment": "node"
  },
  "dependencies": {
    "camel-case": "^3.0.0",
    "commander": "^2.9.0",
    "common-tags": "^1.4.0",
    "glob": "^7.1.1",
    "graphql": "^0.9.1",
    "handlebars": "^4.0.6",
    "mkdirp": "^0.5.1",
    "pascal-case": "^2.0.0",
    "request": "^2.79.0"
  },
  "devDependencies": {
    "conventional-changelog": "^1.1.0",
    "cz-conventional-changelog": "^1.2.0",
    "jest": "^18.1.0",
    "@types/commander": "^2.3.31",
    "@types/common-tags": "^1.2.5",
    "@types/glob": "^5.0.30",
    "@types/graphql": "^0.8.6",
    "@types/handlebars": "^4.0.31",
    "@types/jest": "^18.1.1",
    "@types/mkdirp": "^0.3.29",
<<<<<<< HEAD
    "@types/node": "^7.0.5",
    "@types/request": "^0.0.39",
=======
    "@types/node": "^7.0.4",
    "@types/request": "^0.0.40",
>>>>>>> 6af2f727
    "nodemon": "^1.11.0",
    "rimraf": "^2.6.0",
    "typescript": "^2.1.5",
    "tslint": "^4.4.2"
  },
  "typings": "dist/index.d.ts",
  "typescript": {
    "definition": "dist/index.d.ts"
  }
}<|MERGE_RESOLUTION|>--- conflicted
+++ resolved
@@ -98,13 +98,8 @@
     "@types/handlebars": "^4.0.31",
     "@types/jest": "^18.1.1",
     "@types/mkdirp": "^0.3.29",
-<<<<<<< HEAD
     "@types/node": "^7.0.5",
-    "@types/request": "^0.0.39",
-=======
-    "@types/node": "^7.0.4",
     "@types/request": "^0.0.40",
->>>>>>> 6af2f727
     "nodemon": "^1.11.0",
     "rimraf": "^2.6.0",
     "typescript": "^2.1.5",
